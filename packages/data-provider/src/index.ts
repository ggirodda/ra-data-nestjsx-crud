--- conflicted
+++ resolved
@@ -70,15 +70,6 @@
   encodedQueries.map((query) => query).join("&");
 
 const transformFileIntoBase64 = (file) => {
-<<<<<<< HEAD
-  return new Promise((resolve, reject) => {
-    const reader = new FileReader();
-    reader.onload = () => resolve(reader.result);
-    reader.onerror = reject;
-
-    reader.readAsDataURL(file.rawFile);
-  });
-=======
   const files = Array.isArray(file) ? file : [file];
   return Promise.all(
     files.map((file) => {
@@ -91,7 +82,6 @@
       });
     })
   );
->>>>>>> 1fd5d9a8
 };
 
 const getParamsWithBase64Files = async (data) => {
